name: Build and Push Docker Image

on:
  push:
    branches:
      - main
      - dev
      - demo
      - hotfix
  pull_request:
    types:
      - opened
      - ready_for_review
      - reopened
      - synchronize
    branches:
      - main
      - dev
      - demo
      - hotfix
  workflow_dispatch: 

jobs:
  build-and-push:
    runs-on: ubuntu-latest

    steps:
      - name: Checkout repository
        uses: actions/checkout@v2

      - name: Set up Docker Buildx
        uses: docker/setup-buildx-action@v1

      - name: Log in to Azure Container Registry
<<<<<<< HEAD

=======
        if: ${{ inputs.push == true && (github.ref_name == 'main' || github.ref_name == 'dev' || github.ref_name == 'demo' || github.ref_name == 'hotfix') }}
>>>>>>> e9026395
        uses: azure/docker-login@v2
        with:
          login-server: ${{ secrets.ACR_LOGIN_SERVER }}
          username: ${{ secrets.ACR_USERNAME }}
          password: ${{ secrets.ACR_PASSWORD }}


      - name: Set Docker image tag
        run: |
          if [[ "${{ github.head.ref }}" == "main" ]]; then
            echo "TAG=latest" >> $GITHUB_ENV
          elif [[ "${{ github.head.ref }}" == "dev" ]]; then
            echo "TAG=dev" >> $GITHUB_ENV
          elif [[ "${{ github.head.ref }}" == "demo" ]]; then
            echo "TAG=demo" >> $GITHUB_ENV
          elif [[ "${{ github.head.ref }}" == "hotfix" ]]; then
            echo "TAG=hotfix" >> $GITHUB_ENV
          else
            echo "TAG=pullrequest-ignore" >> $GITHUB_ENV
          fi
<<<<<<< HEAD
      - name: Build and push Docker images

=======
          
      - name: Build and push Docker images optionally
>>>>>>> e9026395
        run: |
          cd src/backend
          docker build -t ${{ secrets.ACR_LOGIN_SERVER }}/macaebackend:${{ env.TAG }} -f Dockerfile . && \
          if [[ "${{ env.TAG }}" == "latest" || "${{ env.TAG }}" == "dev" || "${{ env.TAG }}" == "demo" || "${{ env.TAG }}" == "hotfix"  ]]; then
            docker push ${{ secrets.ACR_LOGIN_SERVER }}/macaebackend:${{ env.TAG }} && \
            echo "Backend image built and pushed successfully."
          else
            echo "Skipping Docker push for backend with tag: ${{ env.TAG }}"
          fi
          cd ../frontend
          docker build -t ${{ secrets.ACR_LOGIN_SERVER }}/macaefrontend:${{ env.TAG }} -f Dockerfile . && \
<<<<<<< HEAD
          docker push ${{ secrets.ACR_LOGIN_SERVER }}/macaefrontend:${{ env.TAG }} && \
          echo "Frontend image built and pushed successfully."
=======
          if [[ "${{ env.TAG }}" == "latest" || "${{ env.TAG }}" == "dev" || "${{ env.TAG }}" == "demo" || "${{ env.TAG }}" == "hotfix"  ]]; then
            docker push ${{ secrets.ACR_LOGIN_SERVER }}/macaefrontend:${{ env.TAG }} && \
            echo "Frontend image built and pushed successfully."
          else
            echo "Skipping Docker push for frontend with tag: ${{ env.TAG }}"
          fi
>>>>>>> e9026395

          <|MERGE_RESOLUTION|>--- conflicted
+++ resolved
@@ -32,11 +32,7 @@
         uses: docker/setup-buildx-action@v1
 
       - name: Log in to Azure Container Registry
-<<<<<<< HEAD
-
-=======
         if: ${{ inputs.push == true && (github.ref_name == 'main' || github.ref_name == 'dev' || github.ref_name == 'demo' || github.ref_name == 'hotfix') }}
->>>>>>> e9026395
         uses: azure/docker-login@v2
         with:
           login-server: ${{ secrets.ACR_LOGIN_SERVER }}
@@ -57,13 +53,8 @@
           else
             echo "TAG=pullrequest-ignore" >> $GITHUB_ENV
           fi
-<<<<<<< HEAD
-      - name: Build and push Docker images
-
-=======
           
       - name: Build and push Docker images optionally
->>>>>>> e9026395
         run: |
           cd src/backend
           docker build -t ${{ secrets.ACR_LOGIN_SERVER }}/macaebackend:${{ env.TAG }} -f Dockerfile . && \
@@ -75,16 +66,11 @@
           fi
           cd ../frontend
           docker build -t ${{ secrets.ACR_LOGIN_SERVER }}/macaefrontend:${{ env.TAG }} -f Dockerfile . && \
-<<<<<<< HEAD
-          docker push ${{ secrets.ACR_LOGIN_SERVER }}/macaefrontend:${{ env.TAG }} && \
-          echo "Frontend image built and pushed successfully."
-=======
           if [[ "${{ env.TAG }}" == "latest" || "${{ env.TAG }}" == "dev" || "${{ env.TAG }}" == "demo" || "${{ env.TAG }}" == "hotfix"  ]]; then
             docker push ${{ secrets.ACR_LOGIN_SERVER }}/macaefrontend:${{ env.TAG }} && \
             echo "Frontend image built and pushed successfully."
           else
             echo "Skipping Docker push for frontend with tag: ${{ env.TAG }}"
           fi
->>>>>>> e9026395
 
           