--- conflicted
+++ resolved
@@ -13,20 +13,14 @@
 from autogen_core.components.tool_agent import tool_agent_caller_loop
 from autogen_core.components.tools import Tool
 
-<<<<<<< HEAD
 from src.backend.context.cosmos_memory import CosmosBufferedChatCompletionContext
-from src.backend.models.messages import (ActionRequest, ActionResponse,
-                             AgentMessage, Step, StepStatus)
-=======
-from context.cosmos_memory import CosmosBufferedChatCompletionContext
-from models.messages import (
-    ActionRequest,
+from src.backend.models.messages import (
+    ActionRequest, 
     ActionResponse,
-    AgentMessage,
-    Step,
-    StepStatus,
+    AgentMessage, 
+    Step, 
+    StepStatus
 )
->>>>>>> e9026395
 from azure.monitor.events.extension import track_event
 
 
