--- conflicted
+++ resolved
@@ -21,28 +21,19 @@
 from src.backend.agents.tech_support import TechSupportAgent, get_tech_support_tools
 
 # from agents.misc import MiscAgent
-<<<<<<< HEAD
 from src.backend.config import Config
 from src.backend.context.cosmos_memory import CosmosBufferedChatCompletionContext
 from src.backend.models.messages import BAgentType, Step
 from collections import defaultdict
 import logging
-=======
-from config import Config
-from context.cosmos_memory import CosmosBufferedChatCompletionContext
-from models.messages import BAgentType
->>>>>>> e9026395
 
 # Initialize logging
 # from otlp_tracing import configure_oltp_tracing
 
-<<<<<<< HEAD
 from src.backend.models.messages import (
     InputTask,
     Plan,
 )
-=======
->>>>>>> e9026395
 
 logging.basicConfig(level=logging.INFO)
 # tracer = configure_oltp_tracing()
